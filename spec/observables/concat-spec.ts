<<<<<<< HEAD
import {expect} from 'chai';
import * as Rx from '../../dist/package/Rx';
import {lowerCaseO} from '../helpers/test-helper';
=======
import { expect } from 'chai';
import * as Rx from '../../dist/cjs/Rx';
import { lowerCaseO } from '../helpers/test-helper';
>>>>>>> 01e260a6
import marbleTestingSignature = require('../helpers/marble-testing'); // tslint:disable-line:no-require-imports

declare const hot: typeof marbleTestingSignature.hot;
declare const cold: typeof marbleTestingSignature.cold;
declare const expectObservable: typeof marbleTestingSignature.expectObservable;
declare const expectSubscriptions: typeof marbleTestingSignature.expectSubscriptions;

const Observable = Rx.Observable;
const queueScheduler = Rx.Scheduler.queue;

/** @test {concat} */
describe('Observable.concat', () => {
  it('should emit elements from multiple sources', () => {
    const e1 =  cold('-a-b-c-|');
    const e1subs =   '^      !';
    const e2 =  cold('-0-1-|');
    const e2subs =   '       ^    !';
    const e3 =  cold('-w-x-y-z-|');
    const e3subs =   '            ^        !';
    const expected = '-a-b-c--0-1--w-x-y-z-|';

    expectObservable(Observable.concat(e1, e2, e3)).toBe(expected);
    expectSubscriptions(e1.subscriptions).toBe(e1subs);
    expectSubscriptions(e2.subscriptions).toBe(e2subs);
    expectSubscriptions(e3.subscriptions).toBe(e3subs);
  });

  it('should concat the same cold observable multiple times', () => {
    const inner =  cold('--i-j-k-l-|                              ');
    const innersubs =  ['^         !                              ',
                      '          ^         !                    ',
                      '                    ^         !          ',
                      '                              ^         !'];
    const expected =    '--i-j-k-l---i-j-k-l---i-j-k-l---i-j-k-l-|';

    const result = Observable.concat(inner, inner, inner, inner);

    expectObservable(result).toBe(expected);
    expectSubscriptions(inner.subscriptions).toBe(innersubs);
  });

  it('should concat the same cold observable multiple times, ' +
  'but the result is unsubscribed early', () => {
    const inner =  cold('--i-j-k-l-|     ');
    const unsub =       '               !';
    const innersubs =  ['^         !     ',
                      '          ^    !'];
    const expected =    '--i-j-k-l---i-j-';

    const result = Observable.concat(inner, inner, inner, inner);

    expectObservable(result, unsub).toBe(expected);
    expectSubscriptions(inner.subscriptions).toBe(innersubs);
  });

  it('should not break unsubscription chains when result is unsubscribed explicitly', () => {
    const inner =  cold('--i-j-k-l-|     ');
    const innersubs =  ['^         !     ',
                      '          ^    !'];
    const expected =    '--i-j-k-l---i-j-';
    const unsub =       '               !';

    const innerWrapped = inner.mergeMap((x: string) => Observable.of(x));
    const result = Observable
      .concat(innerWrapped, innerWrapped, innerWrapped, innerWrapped)
      .mergeMap((x: any) => Observable.of(x));

    expectObservable(result, unsub).toBe(expected);
    expectSubscriptions(inner.subscriptions).toBe(innersubs);
  });

  it('should complete without emit if both sources are empty', () => {
    const e1 =   cold('--|');
    const e1subs =    '^ !';
    const e2 =   cold(  '----|');
    const e2subs =    '  ^   !';
    const expected =  '------|';

    expectObservable(Observable.concat(e1, e2)).toBe(expected);
    expectSubscriptions(e1.subscriptions).toBe(e1subs);
    expectSubscriptions(e2.subscriptions).toBe(e2subs);
  });

  it('should not complete if first source does not completes', () => {
    const e1 =   cold('-');
    const e1subs =    '^';
    const e2 =   cold('--|');
    const e2subs = [];
    const expected =  '-';

    expectObservable(Observable.concat(e1, e2)).toBe(expected);
    expectSubscriptions(e1.subscriptions).toBe(e1subs);
    expectSubscriptions(e2.subscriptions).toBe(e2subs);
  });

  it('should not complete if second source does not completes', () => {
    const e1 =   cold('--|');
    const e1subs =    '^ !';
    const e2 =   cold('---');
    const e2subs =    '  ^';
    const expected =  '---';

    expectObservable(Observable.concat(e1, e2)).toBe(expected);
    expectSubscriptions(e1.subscriptions).toBe(e1subs);
    expectSubscriptions(e2.subscriptions).toBe(e2subs);
  });

  it('should not complete if both sources do not complete', () => {
    const e1 =   cold('-');
    const e1subs =    '^';
    const e2 =   cold('-');
    const e2subs = [];
    const expected =  '-';

    expectObservable(Observable.concat(e1, e2)).toBe(expected);
    expectSubscriptions(e1.subscriptions).toBe(e1subs);
    expectSubscriptions(e2.subscriptions).toBe(e2subs);
  });

  it('should raise error when first source is empty, second source raises error', () => {
    const e1 =   cold('--|');
    const e1subs =    '^ !';
    const e2 =   cold(  '----#');
    const e2subs =    '  ^   !';
    const expected =  '------#';

    expectObservable(Observable.concat(e1, e2)).toBe(expected);
    expectSubscriptions(e1.subscriptions).toBe(e1subs);
    expectSubscriptions(e2.subscriptions).toBe(e2subs);
  });

  it('should raise error when first source raises error, second source is empty', () => {
    const e1 =   cold('---#');
    const e1subs =    '^  !';
    const e2 =   cold('----|');
    const e2subs = [];
    const expected =  '---#';

    expectObservable(Observable.concat(e1, e2)).toBe(expected);
    expectSubscriptions(e1.subscriptions).toBe(e1subs);
    expectSubscriptions(e2.subscriptions).toBe(e2subs);
  });

  it('should raise first error when both source raise error', () => {
    const e1 =   cold('---#');
    const e1subs =    '^  !';
    const e2 =   cold('------#');
    const e2subs = [];
    const expected =  '---#';

    expectObservable(Observable.concat(e1, e2)).toBe(expected);
    expectSubscriptions(e1.subscriptions).toBe(e1subs);
    expectSubscriptions(e2.subscriptions).toBe(e2subs);
  });

  it('should concat if first source emits once, second source is empty', () => {
    const e1 =   cold('--a--|');
    const e1subs =    '^    !';
    const e2 =   cold(     '--------|');
    const e2subs =    '     ^       !';
    const expected =  '--a----------|';

    expectObservable(Observable.concat(e1, e2)).toBe(expected);
    expectSubscriptions(e1.subscriptions).toBe(e1subs);
    expectSubscriptions(e2.subscriptions).toBe(e2subs);
  });

  it('should concat if first source is empty, second source emits once', () => {
    const e1 =   cold('--|');
    const e1subs =    '^ !';
    const e2 =   cold(  '--a--|');
    const e2subs =    '  ^    !';
    const expected =  '----a--|';

    expectObservable(Observable.concat(e1, e2)).toBe(expected);
    expectSubscriptions(e1.subscriptions).toBe(e1subs);
    expectSubscriptions(e2.subscriptions).toBe(e2subs);
  });

  it('should emit element from first source, and should not complete if second ' +
  'source does not completes', () => {
    const e1 =   cold('--a--|');
    const e1subs =    '^    !';
    const e2 =   cold(     '-');
    const e2subs =    '     ^';
    const expected =  '--a---';

    expectObservable(Observable.concat(e1, e2)).toBe(expected);
    expectSubscriptions(e1.subscriptions).toBe(e1subs);
    expectSubscriptions(e2.subscriptions).toBe(e2subs);
  });

  it('should not complete if first source does not complete', () => {
    const e1 =   cold('-');
    const e1subs =    '^';
    const e2 =   cold('--a--|');
    const e2subs = [];
    const expected =  '-';

    expectObservable(Observable.concat(e1, e2)).toBe(expected);
    expectSubscriptions(e1.subscriptions).toBe(e1subs);
    expectSubscriptions(e2.subscriptions).toBe(e2subs);
  });

  it('should emit elements from each source when source emit once', () => {
    const e1 =   cold('---a|');
    const e1subs =    '^   !';
    const e2 =   cold(    '-----b--|');
    const e2subs =    '    ^       !';
    const expected =  '---a-----b--|';

    expectObservable(Observable.concat(e1, e2)).toBe(expected);
    expectSubscriptions(e1.subscriptions).toBe(e1subs);
    expectSubscriptions(e2.subscriptions).toBe(e2subs);
  });

  it('should unsubscribe to inner source if outer is unsubscribed early', () => {
    const e1 =   cold('---a-a--a|            ');
    const e1subs =    '^        !            ';
    const e2 =   cold(         '-----b-b--b-|');
    const e2subs =    '         ^       !    ';
    const unsub =     '                 !    ';
    const expected =  '---a-a--a-----b-b     ';

    expectObservable(Observable.concat(e1, e2), unsub).toBe(expected);
    expectSubscriptions(e1.subscriptions).toBe(e1subs);
    expectSubscriptions(e2.subscriptions).toBe(e2subs);
  });

  it('should raise error from first source and does not emit from second source', () => {
    const e1 =   cold('--#');
    const e1subs =    '^ !';
    const e2 =   cold('----a--|');
    const e2subs = [];
    const expected =  '--#';

    expectObservable(Observable.concat(e1, e2)).toBe(expected);
    expectSubscriptions(e1.subscriptions).toBe(e1subs);
    expectSubscriptions(e2.subscriptions).toBe(e2subs);
  });

  it('should emit element from first source then raise error from second source', () => {
    const e1 =   cold('--a--|');
    const e1subs =    '^    !';
    const e2 =   cold(     '-------#');
    const e2subs =    '     ^      !';
    const expected =  '--a---------#';

    expectObservable(Observable.concat(e1, e2)).toBe(expected);
    expectSubscriptions(e1.subscriptions).toBe(e1subs);
    expectSubscriptions(e2.subscriptions).toBe(e2subs);
  });

  it('should emit all elements from both hot observable sources if first source ' +
  'completes before second source starts emit', () => {
    const e1 =   hot('--a--b-|');
    const e1subs =   '^      !';
    const e2 =   hot('--------x--y--|');
    const e2subs =   '       ^      !';
    const expected = '--a--b--x--y--|';

    expectObservable(Observable.concat(e1, e2)).toBe(expected);
    expectSubscriptions(e1.subscriptions).toBe(e1subs);
    expectSubscriptions(e2.subscriptions).toBe(e2subs);
  });

  it('should emit elements from second source regardless of completion time ' +
  'when second source is cold observable', () => {
    const e1 =   hot('--a--b--c---|');
    const e1subs =   '^           !';
    const e2 =  cold('-x-y-z-|');
    const e2subs =   '            ^      !';
    const expected = '--a--b--c----x-y-z-|';

    expectObservable(Observable.concat(e1, e2)).toBe(expected);
    expectSubscriptions(e1.subscriptions).toBe(e1subs);
    expectSubscriptions(e2.subscriptions).toBe(e2subs);
  });

  it('should not emit collapsing element from second source', () => {
    const e1 =   hot('--a--b--c--|');
    const e1subs =   '^          !';
    const e2 =   hot('--------x--y--z--|');
    const e2subs =   '           ^     !';
    const expected = '--a--b--c--y--z--|';

    expectObservable(Observable.concat(e1, e2)).toBe(expected);
    expectSubscriptions(e1.subscriptions).toBe(e1subs);
    expectSubscriptions(e2.subscriptions).toBe(e2subs);
  });

  it('should return empty if concatenating an empty source', () => {
    const e1 =  cold('|');
    const e1subs =  ['(^!)', '(^!)'];
    const expected = '|';

    const result = Observable.concat(e1, e1);

    expectObservable(result).toBe(expected);
    expectSubscriptions(e1.subscriptions).toBe(e1subs);
  });

  it('should error immediately if given a just-throw source', () => {
    const e1 = cold( '#');
    const e1subs =   '(^!)';
    const expected = '#';

    const result = Observable.concat(e1, e1);

    expectObservable(result).toBe(expected);
    expectSubscriptions(e1.subscriptions).toBe(e1subs);
  });

  it('should emit elements from second source regardless of completion time ' +
  'when second source is cold observable', () => {
    const e1 =   hot('--a--b--c---|');
    const e1subs =   '^           !';
    const e2 =  cold('-x-y-z-|');
    const e2subs =   '            ^      !';
    const expected = '--a--b--c----x-y-z-|';

    expectObservable(Observable.concat(e1, e2)).toBe(expected);
    expectSubscriptions(e1.subscriptions).toBe(e1subs);
    expectSubscriptions(e2.subscriptions).toBe(e2subs);
  });

  it('should not emit collapsing element from second source', () => {
    const e1 =   hot('--a--b--c--|');
    const e1subs =   '^          !';
    const e2 =   hot('--------x--y--z--|');
    const e2subs =   '           ^     !';
    const expected = '--a--b--c--y--z--|';

    expectObservable(Observable.concat(e1, e2)).toBe(expected);
    expectSubscriptions(e1.subscriptions).toBe(e1subs);
    expectSubscriptions(e2.subscriptions).toBe(e2subs);
  });

  it('should concat an immediately-scheduled source with an immediately-scheduled second', (done: MochaDone) => {
    const a = Observable.of<number>(1, 2, 3, queueScheduler);
    const b = Observable.of<number>(4, 5, 6, 7, 8, queueScheduler);
    const r = [1, 2, 3, 4, 5, 6, 7, 8];

    Observable.concat(a, b, queueScheduler).subscribe((vals: number) => {
      expect(vals).to.equal(r.shift());
    }, null, done);
  });

  it('should use the scheduler even when one Observable is concat\'d', (done: MochaDone) => {
    let e1Subscribed = false;
    const e1 = Observable.defer(() => {
      e1Subscribed = true;
      return Observable.of('a');
    });

    Observable
      .concat(e1, Rx.Scheduler.async)
      .subscribe({
        error: done,
        complete: () => {
          expect(e1Subscribed).to.be.true;
          done();
        }
      });

    expect(e1Subscribed).to.be.false;
  });

  it('should return passed observable if no scheduler was passed', () => {
    const source = cold('--a---b----c---|');
    const result = Observable.concat(source);

    expect(result).to.equal(source);
    expectObservable(result).toBe('--a---b----c---|');
  });

  it('should return RxJS Observable when single lowerCaseO was passed', () => {
    const source = lowerCaseO('a', 'b', 'c');
    const result = Observable.concat(source);

    expect(result).to.be.an.instanceof(Observable);
    expectObservable(result).toBe('(abc|)');
  });
});<|MERGE_RESOLUTION|>--- conflicted
+++ resolved
@@ -1,12 +1,6 @@
-<<<<<<< HEAD
-import {expect} from 'chai';
+import { expect } from 'chai';
 import * as Rx from '../../dist/package/Rx';
-import {lowerCaseO} from '../helpers/test-helper';
-=======
-import { expect } from 'chai';
-import * as Rx from '../../dist/cjs/Rx';
 import { lowerCaseO } from '../helpers/test-helper';
->>>>>>> 01e260a6
 import marbleTestingSignature = require('../helpers/marble-testing'); // tslint:disable-line:no-require-imports
 
 declare const hot: typeof marbleTestingSignature.hot;
